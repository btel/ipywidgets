--- conflicted
+++ resolved
@@ -1,8 +1,3 @@
-<<<<<<< HEAD
 version_info = (6, 0, 0, 'dev')
 __version__ = '.'.join(map(str, version_info))
-=======
-version_info = (5, 0, 0, 'b4')
-__version__ = '.'.join(map(str, version_info))
-__frontend_version__ = '~0.4.0'
->>>>>>> a9ffb420
+__frontend_version__ = '~0.4.0'