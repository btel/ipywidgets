<<<<<<< HEAD
"""FloatWidget class.
=======
"""Float class.  
>>>>>>> 46fde84a

Represents an unbounded float using a widget.
"""
#-----------------------------------------------------------------------------
# Copyright (c) 2013, the IPython Development Team.
#
# Distributed under the terms of the Modified BSD License.
#
# The full license is in the file COPYING.txt, distributed with this software.
#-----------------------------------------------------------------------------

#-----------------------------------------------------------------------------
# Imports
#-----------------------------------------------------------------------------
from .widget import DOMWidget
<<<<<<< HEAD
from IPython.utils.traitlets import Unicode, CFloat, Bool, Enum, Tuple
=======
from IPython.utils.traitlets import Unicode, CFloat, Bool, Enum
from IPython.utils.warn import DeprecatedClass
>>>>>>> 46fde84a

#-----------------------------------------------------------------------------
# Classes
#-----------------------------------------------------------------------------
<<<<<<< HEAD
class _FloatWidget(DOMWidget):
    value = CFloat(0.0, help="Float value", sync=True)
=======
class _Float(DOMWidget):
    value = CFloat(0.0, help="Float value", sync=True) 
>>>>>>> 46fde84a
    disabled = Bool(False, help="Enable or disable user changes", sync=True)
    description = Unicode(help="Description of the value this widget represents", sync=True)


class _BoundedFloat(_Float):
    max = CFloat(100.0, help="Max value", sync=True)
    min = CFloat(0.0, help="Min value", sync=True)
    step = CFloat(0.1, help="Minimum step that the value can take (ignored by some views)", sync=True)

    def __init__(self, *pargs, **kwargs):
        """Constructor"""
        DOMWidget.__init__(self, *pargs, **kwargs)
        self._validate('value', None, self.value)
        self.on_trait_change(self._validate, ['value', 'min', 'max'])

    def _validate(self, name, old, new):
        """Validate value, max, min."""
        if self.min > new or new > self.max:
            self.value = min(max(new, self.min), self.max)


class FloatText(_Float):
    _view_name = Unicode('FloatTextView', sync=True)


class BoundedFloatText(_BoundedFloat):
    _view_name = Unicode('FloatTextView', sync=True)


class FloatSlider(_BoundedFloat):
    _view_name = Unicode('FloatSliderView', sync=True)
    orientation = Enum([u'horizontal', u'vertical'], u'horizontal',
        help="Vertical or horizontal.", sync=True)
    range = Bool(False, help="Display a range selector", sync=True)
    readout = Bool(True, help="Display the current value of the slider next to it.", sync=True)


<<<<<<< HEAD
class FloatProgressWidget(_BoundedFloatWidget):
    _view_name = Unicode('ProgressView', sync=True)

class _FloatRangeWidget(_FloatWidget):
    value = Tuple(CFloat, CFloat, default_value=(0.0, 1.0), help="Tuple of (lower, upper) bounds", sync=True)
    lower = CFloat(0.0, help="Lower bound", sync=False)
    upper = CFloat(1.0, help="Upper bound", sync=False)
    
    def __init__(self, *pargs, **kwargs):
        if 'value' in kwargs and ('lower' in kwargs or 'upper' in kwargs):
            raise ValueError("Cannot specify both 'value' and 'lower'/'upper' for range widget")
        
        value_given = 'value' in kwargs
        
        DOMWidget.__init__(self, *pargs, **kwargs)
        
        # ensure the traits match, preferring whichever (if any) was given in kwargs
        if value_given:
            self.lower, self.upper = self.value
        else:
            self.value = (self.lower, self.upper)
        
        self.on_trait_change(self._validate, ['value', 'upper', 'lower'])
    
    def _validate(self, name, old, new):
        if name == 'value':
            self.lower, self.upper = min(new), max(new)
        elif name == 'lower':
            self.value = (new, self.value[1])
        elif name == 'upper':
            self.value = (self.value[0], new)

class _BoundedFloatRangeWidget(_FloatRangeWidget):
    step = CFloat(1.0, help="Minimum step that the value can take (ignored by some views)", sync=True)
    max = CFloat(100.0, help="Max value", sync=True)
    min = CFloat(0.0, help="Min value", sync=True)
    
    def __init__(self, *pargs, **kwargs):
        any_value_given = 'value' in kwargs or 'upper' in kwargs or 'lower' in kwargs
        _FloatRangeWidget.__init__(self, *pargs, **kwargs)
        
        # ensure a minimal amount of sanity
        if self.min > self.max:
            raise ValueError("min must be <= max")
        
        # ensure the initial values within bounds
        if self.lower < self.min:
            self.lower = self.min
            
        if self.upper > self.max:
            self.upper = self.max
        
        # if no value is set, use 25-75% to avoid the handles overlapping
        if not any_value_given:
            self.value = (0.75*self.min + 0.25*self.max,
                          0.25*self.min + 0.75*self.max)
        # callback already set for 'value', 'lower', 'upper'
        self.on_trait_change(self._validate, ['min', 'max'])


    def _validate(self, name, old, new):
        if name == "min":
            if new > self.max:
                raise ValueError("setting min > max")
            self.min = new
        elif name == "max":
            if new < self.min:
                raise ValueError("setting max < min")
            self.max = new
        
        low, high = self.value
        if name == "value":
            low, high = min(new), max(new)
        elif name == "upper":
            if new < self.lower:
                raise ValueError("setting upper < lower")
            high = new
        elif name == "lower":
            if new > self.upper:
                raise ValueError("setting lower > upper")
            low = new
        
        low = max(self.min, min(low, self.max))
        high = min(self.max, max(high, self.min))
        
        # determine the order in which we should update the
        # lower, upper traits to avoid a temporary inverted overlap
        lower_first = high < self.lower
        
        self.value = (low, high)
        if lower_first:
            self.lower = low
            self.upper = high
        else:
            self.upper = high
            self.lower = low


class FloatRangeSliderWidget(_BoundedFloatRangeWidget):
    _view_name = Unicode('FloatSliderView', sync=True)
    orientation = Enum([u'horizontal', u'vertical'], u'horizontal',
        help="Vertical or horizontal.", sync=True)
    range = Bool(True, help="Display a range selector", sync=True)
    readout = Bool(True, help="Display the current value of the slider next to it.", sync=True)
=======
class FloatProgress(_BoundedFloat):
    _view_name = Unicode('ProgressView', sync=True)


# Remove in IPython 4.0
FloatTextWidget = DeprecatedClass(FloatText, 'FloatTextWidget')
BoundedFloatTextWidget = DeprecatedClass(BoundedFloatText, 'BoundedFloatTextWidget')
FloatSliderWidget = DeprecatedClass(FloatSlider, 'FloatSliderWidget')
FloatProgressWidget = DeprecatedClass(FloatProgress, 'FloatProgressWidget')
>>>>>>> 46fde84a
<|MERGE_RESOLUTION|>--- conflicted
+++ resolved
@@ -1,8 +1,4 @@
-<<<<<<< HEAD
-"""FloatWidget class.
-=======
 """Float class.  
->>>>>>> 46fde84a
 
 Represents an unbounded float using a widget.
 """
@@ -18,23 +14,14 @@
 # Imports
 #-----------------------------------------------------------------------------
 from .widget import DOMWidget
-<<<<<<< HEAD
 from IPython.utils.traitlets import Unicode, CFloat, Bool, Enum, Tuple
-=======
-from IPython.utils.traitlets import Unicode, CFloat, Bool, Enum
 from IPython.utils.warn import DeprecatedClass
->>>>>>> 46fde84a
 
 #-----------------------------------------------------------------------------
 # Classes
 #-----------------------------------------------------------------------------
-<<<<<<< HEAD
-class _FloatWidget(DOMWidget):
-    value = CFloat(0.0, help="Float value", sync=True)
-=======
 class _Float(DOMWidget):
     value = CFloat(0.0, help="Float value", sync=True) 
->>>>>>> 46fde84a
     disabled = Bool(False, help="Enable or disable user changes", sync=True)
     description = Unicode(help="Description of the value this widget represents", sync=True)
 
@@ -66,17 +53,16 @@
 
 class FloatSlider(_BoundedFloat):
     _view_name = Unicode('FloatSliderView', sync=True)
-    orientation = Enum([u'horizontal', u'vertical'], u'horizontal',
+    orientation = Enum([u'horizontal', u'vertical'], u'horizontal', 
         help="Vertical or horizontal.", sync=True)
     range = Bool(False, help="Display a range selector", sync=True)
     readout = Bool(True, help="Display the current value of the slider next to it.", sync=True)
 
 
-<<<<<<< HEAD
-class FloatProgressWidget(_BoundedFloatWidget):
+class FloatProgress(_BoundedFloat):
     _view_name = Unicode('ProgressView', sync=True)
 
-class _FloatRangeWidget(_FloatWidget):
+class _FloatRange(_Float):
     value = Tuple(CFloat, CFloat, default_value=(0.0, 1.0), help="Tuple of (lower, upper) bounds", sync=True)
     lower = CFloat(0.0, help="Lower bound", sync=False)
     upper = CFloat(1.0, help="Upper bound", sync=False)
@@ -105,14 +91,14 @@
         elif name == 'upper':
             self.value = (self.value[0], new)
 
-class _BoundedFloatRangeWidget(_FloatRangeWidget):
+class _BoundedFloatRange(_FloatRange):
     step = CFloat(1.0, help="Minimum step that the value can take (ignored by some views)", sync=True)
     max = CFloat(100.0, help="Max value", sync=True)
     min = CFloat(0.0, help="Min value", sync=True)
     
     def __init__(self, *pargs, **kwargs):
         any_value_given = 'value' in kwargs or 'upper' in kwargs or 'lower' in kwargs
-        _FloatRangeWidget.__init__(self, *pargs, **kwargs)
+        _FloatRange.__init__(self, *pargs, **kwargs)
         
         # ensure a minimal amount of sanity
         if self.min > self.max:
@@ -171,20 +157,15 @@
             self.lower = low
 
 
-class FloatRangeSliderWidget(_BoundedFloatRangeWidget):
+class FloatRangeSlider(_BoundedFloatRange):
     _view_name = Unicode('FloatSliderView', sync=True)
     orientation = Enum([u'horizontal', u'vertical'], u'horizontal',
         help="Vertical or horizontal.", sync=True)
     range = Bool(True, help="Display a range selector", sync=True)
     readout = Bool(True, help="Display the current value of the slider next to it.", sync=True)
-=======
-class FloatProgress(_BoundedFloat):
-    _view_name = Unicode('ProgressView', sync=True)
-
 
 # Remove in IPython 4.0
 FloatTextWidget = DeprecatedClass(FloatText, 'FloatTextWidget')
 BoundedFloatTextWidget = DeprecatedClass(BoundedFloatText, 'BoundedFloatTextWidget')
 FloatSliderWidget = DeprecatedClass(FloatSlider, 'FloatSliderWidget')
-FloatProgressWidget = DeprecatedClass(FloatProgress, 'FloatProgressWidget')
->>>>>>> 46fde84a
+FloatProgressWidget = DeprecatedClass(FloatProgress, 'FloatProgressWidget')